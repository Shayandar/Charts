//
//  BarLineChartViewBase.swift
//  Charts
//
//  Copyright 2015 Daniel Cohen Gindi & Philipp Jahoda
//  A port of MPAndroidChart for iOS
//  Licensed under Apache License 2.0
//
//  https://github.com/danielgindi/Charts
//

import Foundation
import CoreGraphics

#if !os(OSX)
    import UIKit
#endif

/// Base-class of LineChart, BarChart, ScatterChart and CandleStickChart.
open class BarLineChartViewBase: ChartViewBase, BarLineScatterCandleBubbleChartDataProvider, NSUIGestureRecognizerDelegate
{
    /// the maximum number of entries to which values will be drawn
    /// (entry numbers greater than this value will cause value-labels to disappear)
    @objc internal var _maxVisibleCount = 100
    
    /// flag that indicates if auto scaling on the y axis is enabled
    fileprivate var _autoScaleMinMaxEnabled = false
    
    fileprivate var _pinchZoomEnabled = false
    fileprivate var _doubleTapToZoomEnabled = true
    fileprivate var _dragXEnabled = true
    fileprivate var _dragYEnabled = true
    
    fileprivate var _scaleXEnabled = true
    fileprivate var _scaleYEnabled = true
    
    /// the color for the background of the chart-drawing area (everything behind the grid lines).
    @objc open var gridBackgroundColor = NSUIColor(red: 240/255.0, green: 240/255.0, blue: 240/255.0, alpha: 1.0)
    
    @objc open var borderColor = NSUIColor.black
    @objc open var borderLineWidth: CGFloat = 1.0
    
    /// flag indicating if the grid background should be drawn or not
    @objc open var drawGridBackgroundEnabled = false
    
    /// When enabled, the borders rectangle will be rendered.
    /// If this is enabled, there is no point drawing the axis-lines of x- and y-axis.
    @objc open var drawBordersEnabled = false
    
    /// When enabled, the values will be clipped to contentRect, otherwise they can bleed outside the content rect.
    @objc open var clipValuesToContentEnabled: Bool = false

    /// Sets the minimum offset (padding) around the chart, defaults to 10
    @objc open var minOffset = CGFloat(10.0)
    
    /// Sets whether the chart should keep its position (zoom / scroll) after a rotation (orientation change)
    /// **default**: false
    @objc open var keepPositionOnRotation: Bool = false
    
    /// the object representing the left y-axis
    @objc internal var _leftAxis: YAxis!
    
    /// the object representing the right y-axis
    @objc internal var _rightAxis: YAxis!

    @objc internal var _leftYAxisRenderer: YAxisRenderer!
    @objc internal var _rightYAxisRenderer: YAxisRenderer!
    
    @objc internal var _leftAxisTransformer: Transformer!
    @objc internal var _rightAxisTransformer: Transformer!
    
    @objc internal var _xAxisRenderer: XAxisRenderer!
    
    @objc internal var _tapGestureRecognizer: NSUITapGestureRecognizer!
    @objc internal var _doubleTapGestureRecognizer: NSUITapGestureRecognizer!
    #if !os(tvOS)
    @objc internal var _pinchGestureRecognizer: NSUIPinchGestureRecognizer!
    #endif
    @objc internal var _panGestureRecognizer: NSUIPanGestureRecognizer!
    
    /// flag that indicates if a custom viewport offset has been set
    fileprivate var _customViewPortEnabled = false
    
    public override init(frame: CGRect)
    {
        super.init(frame: frame)
    }
    
    public required init?(coder aDecoder: NSCoder)
    {
        super.init(coder: aDecoder)
    }
    
    deinit
    {
        stopDeceleration()
    }
    
    internal override func initialize()
    {
        super.initialize()
        
        _leftAxis = YAxis(position: .left)
        _rightAxis = YAxis(position: .right)
        
        _leftAxisTransformer = Transformer(viewPortHandler: _viewPortHandler)
        _rightAxisTransformer = Transformer(viewPortHandler: _viewPortHandler)
        
        _leftYAxisRenderer = YAxisRenderer(viewPortHandler: _viewPortHandler, yAxis: _leftAxis, transformer: _leftAxisTransformer)
        _rightYAxisRenderer = YAxisRenderer(viewPortHandler: _viewPortHandler, yAxis: _rightAxis, transformer: _rightAxisTransformer)
        
        _xAxisRenderer = XAxisRenderer(viewPortHandler: _viewPortHandler, xAxis: _xAxis, transformer: _leftAxisTransformer)
        
        self.highlighter = ChartHighlighter(chart: self)
        
        _tapGestureRecognizer = NSUITapGestureRecognizer(target: self, action: #selector(tapGestureRecognized(_:)))
        _doubleTapGestureRecognizer = NSUITapGestureRecognizer(target: self, action: #selector(doubleTapGestureRecognized(_:)))
        _doubleTapGestureRecognizer.nsuiNumberOfTapsRequired = 2
        _panGestureRecognizer = NSUIPanGestureRecognizer(target: self, action: #selector(panGestureRecognized(_:)))
        
        _panGestureRecognizer.delegate = self
        
        self.addGestureRecognizer(_tapGestureRecognizer)
        self.addGestureRecognizer(_doubleTapGestureRecognizer)
        self.addGestureRecognizer(_panGestureRecognizer)
        
        _doubleTapGestureRecognizer.isEnabled = _doubleTapToZoomEnabled
        _panGestureRecognizer.isEnabled = _dragXEnabled || _dragYEnabled

        #if !os(tvOS)
            _pinchGestureRecognizer = NSUIPinchGestureRecognizer(target: self, action: #selector(BarLineChartViewBase.pinchGestureRecognized(_:)))
            _pinchGestureRecognizer.delegate = self
            self.addGestureRecognizer(_pinchGestureRecognizer)
            _pinchGestureRecognizer.isEnabled = _pinchZoomEnabled || _scaleXEnabled || _scaleYEnabled
        #endif
    }
    
    open override func observeValue(forKeyPath keyPath: String?, of object: Any?, change: [NSKeyValueChangeKey : Any]?, context: UnsafeMutableRawPointer?)
    {
        // Saving current position of chart.
        var oldPoint: CGPoint?
        if (keepPositionOnRotation && (keyPath == "frame" || keyPath == "bounds"))
        {
            oldPoint = viewPortHandler.contentRect.origin
            getTransformer(forAxis: .left).pixelToValues(&oldPoint!)
        }
        
        // Superclass transforms chart.
        super.observeValue(forKeyPath: keyPath, of: object, change: change, context: context)
        
        // Restoring old position of chart
        if var newPoint = oldPoint , keepPositionOnRotation
        {
            getTransformer(forAxis: .left).pointValueToPixel(&newPoint)
            viewPortHandler.centerViewPort(pt: newPoint, chart: self)
        }
        else
        {
            let _ = viewPortHandler.refresh(newMatrix: viewPortHandler.touchMatrix, chart: self, invalidate: true)
        }
    }
    
    open override func draw(_ rect: CGRect)
    {
        super.draw(rect)

        guard data != nil, let renderer = renderer else { return }
        
        let optionalContext = NSUIGraphicsGetCurrentContext()
        guard let context = optionalContext else { return }

        // execute all drawing commands
        drawGridBackground(context: context)
        

        if _autoScaleMinMaxEnabled
        {
            autoScale()
        }

        if _leftAxis.isEnabled
        {
            _leftYAxisRenderer?.computeAxis(min: _leftAxis._axisMinimum, max: _leftAxis._axisMaximum, inverted: _leftAxis.isInverted)
        }
        
        if _rightAxis.isEnabled
        {
            _rightYAxisRenderer?.computeAxis(min: _rightAxis._axisMinimum, max: _rightAxis._axisMaximum, inverted: _rightAxis.isInverted)
        }
        
        if _xAxis.isEnabled
        {
            _xAxisRenderer?.computeAxis(min: _xAxis._axisMinimum, max: _xAxis._axisMaximum, inverted: false)
        }
        
        _xAxisRenderer?.renderAxisLine(context: context)
        _leftYAxisRenderer?.renderAxisLine(context: context)
        _rightYAxisRenderer?.renderAxisLine(context: context)

        // The renderers are responsible for clipping, to account for line-width center etc.
        _xAxisRenderer?.renderGridLines(context: context)
        _leftYAxisRenderer?.renderGridLines(context: context)
        _rightYAxisRenderer?.renderGridLines(context: context)
        
        if _xAxis.isEnabled && _xAxis.isDrawLimitLinesBehindDataEnabled
        {
            _xAxisRenderer?.renderLimitLines(context: context)
        }
        
        if _leftAxis.isEnabled && _leftAxis.isDrawLimitLinesBehindDataEnabled
        {
            _leftYAxisRenderer?.renderLimitLines(context: context)
        }
        
        if _rightAxis.isEnabled && _rightAxis.isDrawLimitLinesBehindDataEnabled
        {
            _rightYAxisRenderer?.renderLimitLines(context: context)
        }
        
        // make sure the data cannot be drawn outside the content-rect
        context.saveGState()
        context.clip(to: _viewPortHandler.contentRect)
        renderer.drawData(context: context)
        
        // if highlighting is enabled
        if (valuesToHighlight())
        {
            renderer.drawHighlighted(context: context, indices: _indicesToHighlight)
        }
        
        context.restoreGState()
        
        renderer.drawExtras(context: context)
        
        if _xAxis.isEnabled && !_xAxis.isDrawLimitLinesBehindDataEnabled
        {
            _xAxisRenderer?.renderLimitLines(context: context)
        }
        
        if _leftAxis.isEnabled && !_leftAxis.isDrawLimitLinesBehindDataEnabled
        {
            _leftYAxisRenderer?.renderLimitLines(context: context)
        }
        
        if _rightAxis.isEnabled && !_rightAxis.isDrawLimitLinesBehindDataEnabled
        {
            _rightYAxisRenderer?.renderLimitLines(context: context)
        }
        
        _xAxisRenderer.renderAxisLabels(context: context)
        _leftYAxisRenderer.renderAxisLabels(context: context)
        _rightYAxisRenderer.renderAxisLabels(context: context)

        if clipValuesToContentEnabled
        {
            context.saveGState()
            context.clip(to: _viewPortHandler.contentRect)
            
            renderer.drawValues(context: context)
            
            context.restoreGState()
        }
        else
        {
            renderer.drawValues(context: context)
        }

        _legendRenderer.renderLegend(context: context)

        drawDescription(context: context)
        
        drawMarkers(context: context)
    }
    
    fileprivate var _autoScaleLastLowestVisibleX: Double?
    fileprivate var _autoScaleLastHighestVisibleX: Double?
    
    /// Performs auto scaling of the axis by recalculating the minimum and maximum y-values based on the entries currently in view.
    @objc internal func autoScale()
    {
        guard let data = _data
            else { return }
        
        data.calcMinMaxY(fromX: self.lowestVisibleX, toX: self.highestVisibleX)
        
        _xAxis.calculate(min: data.xMin, max: data.xMax)
        
        // calculate axis range (min / max) according to provided data
        
        if _leftAxis.isEnabled
        {
            _leftAxis.calculate(min: data.getYMin(axis: .left), max: data.getYMax(axis: .left))
        }
        
        if _rightAxis.isEnabled
        {
            _rightAxis.calculate(min: data.getYMin(axis: .right), max: data.getYMax(axis: .right))
        }
        
        calculateOffsets()
    }
    
    @objc internal func prepareValuePxMatrix()
    {
        _rightAxisTransformer.prepareMatrixValuePx(chartXMin: _xAxis._axisMinimum, deltaX: CGFloat(xAxis.axisRange), deltaY: CGFloat(_rightAxis.axisRange), chartYMin: _rightAxis._axisMinimum)
        _leftAxisTransformer.prepareMatrixValuePx(chartXMin: xAxis._axisMinimum, deltaX: CGFloat(xAxis.axisRange), deltaY: CGFloat(_leftAxis.axisRange), chartYMin: _leftAxis._axisMinimum)
    }
    
    @objc internal func prepareOffsetMatrix()
    {
        _rightAxisTransformer.prepareMatrixOffset(inverted: _rightAxis.isInverted)
        _leftAxisTransformer.prepareMatrixOffset(inverted: _leftAxis.isInverted)
    }
    
    open override func notifyDataSetChanged()
    {
        renderer?.initBuffers()
        
        calcMinMax()
        
        _leftYAxisRenderer?.computeAxis(min: _leftAxis._axisMinimum, max: _leftAxis._axisMaximum, inverted: _leftAxis.isInverted)
        _rightYAxisRenderer?.computeAxis(min: _rightAxis._axisMinimum, max: _rightAxis._axisMaximum, inverted: _rightAxis.isInverted)
        
        if let data = _data
        {
            _xAxisRenderer?.computeAxis(
                min: _xAxis._axisMinimum,
                max: _xAxis._axisMaximum,
                inverted: false)

            if _legend !== nil
            {
                _legendRenderer?.computeLegend(data: data)
            }
        }
        
        calculateOffsets()
        
        setNeedsDisplay()
    }
    
    internal override func calcMinMax()
    {
        // calculate / set x-axis range
        _xAxis.calculate(min: _data?.xMin ?? 0.0, max: _data?.xMax ?? 0.0)
        
        // calculate axis range (min / max) according to provided data
        _leftAxis.calculate(min: _data?.getYMin(axis: .left) ?? 0.0, max: _data?.getYMax(axis: .left) ?? 0.0)
        _rightAxis.calculate(min: _data?.getYMin(axis: .right) ?? 0.0, max: _data?.getYMax(axis: .right) ?? 0.0)
    }
    
    internal func calculateLegendOffsets(offsetLeft: inout CGFloat, offsetTop: inout CGFloat, offsetRight: inout CGFloat, offsetBottom: inout CGFloat)
    {
        // setup offsets for legend
        if _legend !== nil && _legend.isEnabled && !_legend.drawInside
        {
            switch _legend.orientation
            {
            case .vertical:
                
                switch _legend.horizontalAlignment
                {
                case .left:
                    offsetLeft += min(_legend.neededWidth, _viewPortHandler.chartWidth * _legend.maxSizePercent) + _legend.xOffset
                    
                case .right:
                    offsetRight += min(_legend.neededWidth, _viewPortHandler.chartWidth * _legend.maxSizePercent) + _legend.xOffset
                    
                case .center:
                    
                    switch _legend.verticalAlignment
                    {
                    case .top:
                        offsetTop += min(_legend.neededHeight, _viewPortHandler.chartHeight * _legend.maxSizePercent) + _legend.yOffset
                        
                    case .bottom:
                        offsetBottom += min(_legend.neededHeight, _viewPortHandler.chartHeight * _legend.maxSizePercent) + _legend.yOffset
                        
                    default:
                        break
                    }
                }
                
            case .horizontal:
                
                switch _legend.verticalAlignment
                {
                case .top:
                    offsetTop += min(_legend.neededHeight, _viewPortHandler.chartHeight * _legend.maxSizePercent) + _legend.yOffset
                    if xAxis.isEnabled && xAxis.isDrawLabelsEnabled
                    {
                        offsetTop += xAxis.labelRotatedHeight
                    }
                    
                case .bottom:
                    offsetBottom += min(_legend.neededHeight, _viewPortHandler.chartHeight * _legend.maxSizePercent) + _legend.yOffset
                    if xAxis.isEnabled && xAxis.isDrawLabelsEnabled
                    {
                        offsetBottom += xAxis.labelRotatedHeight
                    }
                    
                default:
                    break
                }
            }
        }
    }
    
    internal override func calculateOffsets()
    {
        if !_customViewPortEnabled
        {
            var offsetLeft = CGFloat(0.0)
            var offsetRight = CGFloat(0.0)
            var offsetTop = CGFloat(0.0)
            var offsetBottom = CGFloat(0.0)
            
            calculateLegendOffsets(offsetLeft: &offsetLeft,
                                   offsetTop: &offsetTop,
                                   offsetRight: &offsetRight,
                                   offsetBottom: &offsetBottom)
            
            // offsets for y-labels
            if leftAxis.needsOffset
            {
                offsetLeft += leftAxis.requiredSize().width
            }
            
            if rightAxis.needsOffset
            {
                offsetRight += rightAxis.requiredSize().width
            }

            if xAxis.isEnabled && xAxis.isDrawLabelsEnabled
            {
                let xlabelheight = xAxis.labelRotatedHeight + xAxis.yOffset
                
                // offsets for x-labels
                if xAxis.labelPosition == .bottom
                {
                    offsetBottom += xlabelheight
                }
                else if xAxis.labelPosition == .top
                {
                    offsetTop += xlabelheight
                }
                else if xAxis.labelPosition == .bothSided
                {
                    offsetBottom += xlabelheight
                    offsetTop += xlabelheight
                }
            }
            
            offsetTop += self.extraTopOffset
            offsetRight += self.extraRightOffset
            offsetBottom += self.extraBottomOffset
            offsetLeft += self.extraLeftOffset

            _viewPortHandler.restrainViewPort(
                offsetLeft: max(self.minOffset, offsetLeft),
                offsetTop: max(self.minOffset, offsetTop),
                offsetRight: max(self.minOffset, offsetRight),
                offsetBottom: max(self.minOffset, offsetBottom))
        }
        
        prepareOffsetMatrix()
        prepareValuePxMatrix()
    }
    
    /// draws the grid background
    @objc internal func drawGridBackground(context: CGContext)
    {
        if drawGridBackgroundEnabled || drawBordersEnabled
        {
            context.saveGState()
        }
        
        if drawGridBackgroundEnabled
        {
            // draw the grid background
            context.setFillColor(gridBackgroundColor.cgColor)
            context.fill(_viewPortHandler.contentRect)
        }
        
        if drawBordersEnabled
        {
            context.setLineWidth(borderLineWidth)
            context.setStrokeColor(borderColor.cgColor)
            context.stroke(_viewPortHandler.contentRect)
        }
        
        if drawGridBackgroundEnabled || drawBordersEnabled
        {
            context.restoreGState()
        }
    }
    
    // MARK: - Gestures
    
    fileprivate enum GestureScaleAxis
    {
        case both
        case x
        case y
    }
    
    fileprivate var _isDragging = false
    fileprivate var _isScaling = false
    fileprivate var _gestureScaleAxis = GestureScaleAxis.both
    fileprivate var _closestDataSetToTouch: IChartDataSet!
    fileprivate var _panGestureReachedEdge: Bool = false
    fileprivate weak var _outerScrollView: NSUIScrollView?
    
    fileprivate var _lastPanPoint = CGPoint() /// This is to prevent using setTranslation which resets velocity
    
    fileprivate var _decelerationLastTime: TimeInterval = 0.0
    fileprivate var _decelerationDisplayLink: NSUIDisplayLink!
    fileprivate var _decelerationVelocity = CGPoint()
    
    @objc fileprivate func tapGestureRecognized(_ recognizer: NSUITapGestureRecognizer)
    {
        if _data === nil
        {
            return
        }
        
        if recognizer.state == NSUIGestureRecognizerState.ended
        {
            if !isHighLightPerTapEnabled { return }
            
            let h = getHighlightByTouchPoint(recognizer.location(in: self))
            
<<<<<<< HEAD
            if h === nil || h! == self.lastHighlighted
=======
            if h?.isEqual(lastHighlighted) ?? true
>>>>>>> fc22a275
            {
                highlightValue(nil, callDelegate: true)
                lastHighlighted = nil
            }
            else
            {
                highlightValue(h, callDelegate: true)
                lastHighlighted = h
            }
        }
    }
    
    @objc fileprivate func doubleTapGestureRecognized(_ recognizer: NSUITapGestureRecognizer)
    {
        if _data === nil
        {
            return
        }
        
        if recognizer.state == NSUIGestureRecognizerState.ended
        {
            if _data !== nil && _doubleTapToZoomEnabled && (data?.entryCount ?? 0) > 0
            {
                var location = recognizer.location(in: self)
                location.x = location.x - _viewPortHandler.offsetLeft
                
                if isTouchInverted()
                {
                    location.y = -(location.y - _viewPortHandler.offsetTop)
                }
                else
                {
                    location.y = -(self.bounds.size.height - location.y - _viewPortHandler.offsetBottom)
                }
                
                self.zoom(scaleX: isScaleXEnabled ? 1.4 : 1.0, scaleY: isScaleYEnabled ? 1.4 : 1.0, x: location.x, y: location.y)
            }
        }
    }
    
    #if !os(tvOS)
    @objc fileprivate func pinchGestureRecognized(_ recognizer: NSUIPinchGestureRecognizer)
    {
        if recognizer.state == NSUIGestureRecognizerState.began
        {
            stopDeceleration()
            
            if _data !== nil &&
                (_pinchZoomEnabled || _scaleXEnabled || _scaleYEnabled)
            {
                _isScaling = true
                
                if _pinchZoomEnabled
                {
                    _gestureScaleAxis = .both
                }
                else
                {
                    let x = abs(recognizer.location(in: self).x - recognizer.nsuiLocationOfTouch(1, inView: self).x)
                    let y = abs(recognizer.location(in: self).y - recognizer.nsuiLocationOfTouch(1, inView: self).y)
                    
                    if _scaleXEnabled != _scaleYEnabled
                    {
                        _gestureScaleAxis = _scaleXEnabled ? .x : .y
                    }
                    else
                    {
                        _gestureScaleAxis = x > y ? .x : .y
                    }
                }
            }
        }
        else if recognizer.state == NSUIGestureRecognizerState.ended ||
            recognizer.state == NSUIGestureRecognizerState.cancelled
        {
            if _isScaling
            {
                _isScaling = false
                
                // Range might have changed, which means that Y-axis labels could have changed in size, affecting Y-axis size. So we need to recalculate offsets.
                calculateOffsets()
                setNeedsDisplay()
            }
        }
        else if recognizer.state == NSUIGestureRecognizerState.changed
        {
            let isZoomingOut = (recognizer.nsuiScale < 1)
            var canZoomMoreX = isZoomingOut ? _viewPortHandler.canZoomOutMoreX : _viewPortHandler.canZoomInMoreX
            var canZoomMoreY = isZoomingOut ? _viewPortHandler.canZoomOutMoreY : _viewPortHandler.canZoomInMoreY
            
            if _isScaling
            {
                canZoomMoreX = canZoomMoreX && _scaleXEnabled && (_gestureScaleAxis == .both || _gestureScaleAxis == .x)
                canZoomMoreY = canZoomMoreY && _scaleYEnabled && (_gestureScaleAxis == .both || _gestureScaleAxis == .y)
                if canZoomMoreX || canZoomMoreY
                {
                    var location = recognizer.location(in: self)
                    location.x = location.x - _viewPortHandler.offsetLeft
                    
                    if isTouchInverted()
                    {
                        location.y = -(location.y - _viewPortHandler.offsetTop)
                    }
                    else
                    {
                        location.y = -(_viewPortHandler.chartHeight - location.y - _viewPortHandler.offsetBottom)
                    }
                    
                    let scaleX = canZoomMoreX ? recognizer.nsuiScale : 1.0
                    let scaleY = canZoomMoreY ? recognizer.nsuiScale : 1.0
                    
                    var matrix = CGAffineTransform(translationX: location.x, y: location.y)
                    matrix = matrix.scaledBy(x: scaleX, y: scaleY)
                    matrix = matrix.translatedBy(x: -location.x, y: -location.y)
                    
                    matrix = _viewPortHandler.touchMatrix.concatenating(matrix)
                    
                    let _ = _viewPortHandler.refresh(newMatrix: matrix, chart: self, invalidate: true)
                    
                    if delegate !== nil
                    {
                        delegate?.chartScaled?(self, scaleX: scaleX, scaleY: scaleY)
                    }
                }
                
                recognizer.nsuiScale = 1.0
            }
        }
    }
    #endif
    
    @objc fileprivate func panGestureRecognized(_ recognizer: NSUIPanGestureRecognizer)
    {
        if recognizer.state == NSUIGestureRecognizerState.began && recognizer.nsuiNumberOfTouches() > 0
        {
            stopDeceleration()
            
            if _data === nil || !self.isDragEnabled
            { // If we have no data, we have nothing to pan and no data to highlight
                return
            }
            
            // If drag is enabled and we are in a position where there's something to drag:
            //  * If we're zoomed in, then obviously we have something to drag.
            //  * If we have a drag offset - we always have something to drag
            if !self.hasNoDragOffset || !self.isFullyZoomedOut
            {
                _isDragging = true
                
                _closestDataSetToTouch = getDataSetByTouchPoint(point: recognizer.nsuiLocationOfTouch(0, inView: self))
                
                var translation = recognizer.translation(in: self)
                if !self.dragXEnabled
                {
                    translation.x = 0.0
                }
                else if !self.dragYEnabled
                {
                    translation.y = 0.0
                }
                
                let didUserDrag = translation.x != 0.0 || translation.y != 0.0
                
                // Check to see if user dragged at all and if so, can the chart be dragged by the given amount
                if didUserDrag && !performPanChange(translation: translation)
                {
                    if _outerScrollView !== nil
                    {
                        // We can stop dragging right now, and let the scroll view take control
                        _outerScrollView = nil
                        _isDragging = false
                    }
                }
                else
                {
                    if _outerScrollView !== nil
                    {
                        // Prevent the parent scroll view from scrolling
                        _outerScrollView?.nsuiIsScrollEnabled = false
                    }
                }
                
                _lastPanPoint = recognizer.translation(in: self)
            }
            else if self.isHighlightPerDragEnabled
            {
                // We will only handle highlights on NSUIGestureRecognizerState.Changed
                
                _isDragging = false
            }
        }
        else if recognizer.state == NSUIGestureRecognizerState.changed
        {
            if _isDragging
            {
                let originalTranslation = recognizer.translation(in: self)
                var translation = CGPoint(x: originalTranslation.x - _lastPanPoint.x, y: originalTranslation.y - _lastPanPoint.y)
                
                if !self.dragXEnabled
                {
                    translation.x = 0.0
                }
                else if !self.dragYEnabled
                {
                    translation.y = 0.0
                }
                
                let _ = performPanChange(translation: translation)
                
                _lastPanPoint = originalTranslation
            }
            else if isHighlightPerDragEnabled
            {
                let h = getHighlightByTouchPoint(recognizer.location(in: self))
                
                let lastHighlighted = self.lastHighlighted
                
                if (h === nil && lastHighlighted !== nil) ||
                    (h !== nil && lastHighlighted === nil) ||
<<<<<<< HEAD
                    (h !== nil && lastHighlighted !== nil && h! != lastHighlighted))
=======
                    (lastHighlighted !== nil && !(h?.isEqual(lastHighlighted) ?? true))
>>>>>>> fc22a275
                {
                    self.lastHighlighted = h
                    self.highlightValue(h, callDelegate: true)
                }
            }
        }
        else if recognizer.state == NSUIGestureRecognizerState.ended || recognizer.state == NSUIGestureRecognizerState.cancelled
        {
            if _isDragging
            {
                if recognizer.state == NSUIGestureRecognizerState.ended && isDragDecelerationEnabled
                {
                    stopDeceleration()
                    
                    _decelerationLastTime = CACurrentMediaTime()
                    _decelerationVelocity = recognizer.velocity(in: self)
                    
                    _decelerationDisplayLink = NSUIDisplayLink(target: self, selector: #selector(BarLineChartViewBase.decelerationLoop))
                    _decelerationDisplayLink.add(to: RunLoop.main, forMode: RunLoopMode.commonModes)
                }
                
                _isDragging = false
            }
            
            if _outerScrollView !== nil
            {
                _outerScrollView?.nsuiIsScrollEnabled = true
                _outerScrollView = nil
            }
        }
    }
    
    fileprivate func performPanChange(translation: CGPoint) -> Bool
    {
        var translation = translation
        
        if isTouchInverted()
        {
            if self is HorizontalBarChartView
            {
                translation.x = -translation.x
            }
            else
            {
                translation.y = -translation.y
            }
        }
        
        let originalMatrix = _viewPortHandler.touchMatrix
        
        var matrix = CGAffineTransform(translationX: translation.x, y: translation.y)
        matrix = originalMatrix.concatenating(matrix)
        
        matrix = _viewPortHandler.refresh(newMatrix: matrix, chart: self, invalidate: true)
        
        if delegate !== nil
        {
            delegate?.chartTranslated?(self, dX: translation.x, dY: translation.y)
        }
        
        // Did we managed to actually drag or did we reach the edge?
        return matrix.tx != originalMatrix.tx || matrix.ty != originalMatrix.ty
    }
    
    fileprivate func isTouchInverted() -> Bool
    {
        return isAnyAxisInverted &&
            _closestDataSetToTouch !== nil &&
            getAxis(_closestDataSetToTouch.axisDependency).isInverted
    }
    
    @objc open func stopDeceleration()
    {
        if _decelerationDisplayLink !== nil
        {
            _decelerationDisplayLink.remove(from: RunLoop.main, forMode: RunLoopMode.commonModes)
            _decelerationDisplayLink = nil
        }
    }
    
    @objc fileprivate func decelerationLoop()
    {
        let currentTime = CACurrentMediaTime()
        
        _decelerationVelocity.x *= self.dragDecelerationFrictionCoef
        _decelerationVelocity.y *= self.dragDecelerationFrictionCoef
        
        let timeInterval = CGFloat(currentTime - _decelerationLastTime)
        
        let distance = CGPoint(
            x: _decelerationVelocity.x * timeInterval,
            y: _decelerationVelocity.y * timeInterval
        )
        
        if !performPanChange(translation: distance)
        {
            // We reached the edge, stop
            _decelerationVelocity.x = 0.0
            _decelerationVelocity.y = 0.0
        }
        
        _decelerationLastTime = currentTime
        
        if abs(_decelerationVelocity.x) < 0.001 && abs(_decelerationVelocity.y) < 0.001
        {
            stopDeceleration()
            
            // Range might have changed, which means that Y-axis labels could have changed in size, affecting Y-axis size. So we need to recalculate offsets.
            calculateOffsets()
            setNeedsDisplay()
        }
    }
    
    fileprivate func nsuiGestureRecognizerShouldBegin(_ gestureRecognizer: NSUIGestureRecognizer) -> Bool
    {
        if gestureRecognizer == _panGestureRecognizer
        {
            if _data === nil ||
                !isDragEnabled ||
                (self.hasNoDragOffset && self.isFullyZoomedOut && !self.isHighlightPerDragEnabled)
            {
                return false
            }
        }
        else
        {
            #if !os(tvOS)
                if gestureRecognizer == _pinchGestureRecognizer
                {
                    if _data === nil || (!_pinchZoomEnabled && !_scaleXEnabled && !_scaleYEnabled)
                    {
                        return false
                    }
                }
            #endif
        }
        
        return true
    }
    
    #if !os(OSX)
    open override func gestureRecognizerShouldBegin(_ gestureRecognizer: UIGestureRecognizer) -> Bool
    {
        if !super.gestureRecognizerShouldBegin(gestureRecognizer)
        {
            return false
        }
        
        return nsuiGestureRecognizerShouldBegin(gestureRecognizer)
    }
    #endif
    
    #if os(OSX)
    public func gestureRecognizerShouldBegin(gestureRecognizer: NSGestureRecognizer) -> Bool
    {
        return nsuiGestureRecognizerShouldBegin(gestureRecognizer)
    }
    #endif
    
    open func gestureRecognizer(_ gestureRecognizer: NSUIGestureRecognizer, shouldRecognizeSimultaneouslyWith otherGestureRecognizer: NSUIGestureRecognizer) -> Bool
    {
        #if !os(tvOS)
            if ((gestureRecognizer.isKind(of: NSUIPinchGestureRecognizer.self) &&
                otherGestureRecognizer.isKind(of: NSUIPanGestureRecognizer.self)) ||
                (gestureRecognizer.isKind(of: NSUIPanGestureRecognizer.self) &&
                    otherGestureRecognizer.isKind(of: NSUIPinchGestureRecognizer.self)))
            {
                return true
            }
        #endif
        
        if (gestureRecognizer.isKind(of: NSUIPanGestureRecognizer.self) &&
            otherGestureRecognizer.isKind(of: NSUIPanGestureRecognizer.self) && (
                gestureRecognizer == _panGestureRecognizer
            ))
        {
            var scrollView = self.superview
            while !(scrollView?.isKind(of: NSUIScrollView.self) ?? true)
            {
                scrollView = scrollView?.superview
            }
            
            // If there is two scrollview together, we pick the superview of the inner scrollview.
            // In the case of UITableViewWrepperView, the superview will be UITableView
            if let superViewOfScrollView = scrollView?.superview
                , superViewOfScrollView.isKind(of: NSUIScrollView.self)
            {
                scrollView = superViewOfScrollView
            }

            var foundScrollView = scrollView as? NSUIScrollView
            
            if !(foundScrollView?.nsuiIsScrollEnabled ?? true)
            {
                foundScrollView = nil
            }
            
            let scrollViewPanGestureRecognizer = foundScrollView?.nsuiGestureRecognizers?.first {
                $0 is NSUIPanGestureRecognizer
            }
            
            if otherGestureRecognizer === scrollViewPanGestureRecognizer
            {
                _outerScrollView = foundScrollView
                
                return true
            }
        }
        
        return false
    }
    
    /// MARK: Viewport modifiers
    
    /// Zooms in by 1.4, into the charts center.
    @objc open func zoomIn()
    {
        let center = _viewPortHandler.contentCenter
        
        let matrix = _viewPortHandler.zoomIn(x: center.x, y: -center.y)
        let _ = _viewPortHandler.refresh(newMatrix: matrix, chart: self, invalidate: false)
        
        // Range might have changed, which means that Y-axis labels could have changed in size, affecting Y-axis size. So we need to recalculate offsets.
        calculateOffsets()
        setNeedsDisplay()
    }

    /// Zooms out by 0.7, from the charts center.
    @objc open func zoomOut()
    {
        let center = _viewPortHandler.contentCenter
        
        let matrix = _viewPortHandler.zoomOut(x: center.x, y: -center.y)
        let _ = _viewPortHandler.refresh(newMatrix: matrix, chart: self, invalidate: false)

        // Range might have changed, which means that Y-axis labels could have changed in size, affecting Y-axis size. So we need to recalculate offsets.
        calculateOffsets()
        setNeedsDisplay()
    }
    
    /// Zooms out to original size.
    @objc open func resetZoom()
    {
        let matrix = _viewPortHandler.resetZoom()
        let _ = _viewPortHandler.refresh(newMatrix: matrix, chart: self, invalidate: false)
        
        // Range might have changed, which means that Y-axis labels could have changed in size, affecting Y-axis size. So we need to recalculate offsets.
        calculateOffsets()
        setNeedsDisplay()
    }

    /// Zooms in or out by the given scale factor. x and y are the coordinates
    /// (in pixels) of the zoom center.
    ///
    /// - parameter scaleX: if < 1 --> zoom out, if > 1 --> zoom in
    /// - parameter scaleY: if < 1 --> zoom out, if > 1 --> zoom in
    /// - parameter x:
    /// - parameter y:
    @objc open func zoom(
        scaleX: CGFloat,
               scaleY: CGFloat,
               x: CGFloat,
               y: CGFloat)
    {
        let matrix = _viewPortHandler.zoom(scaleX: scaleX, scaleY: scaleY, x: x, y: -y)
        let _ = _viewPortHandler.refresh(newMatrix: matrix, chart: self, invalidate: false)
        
        // Range might have changed, which means that Y-axis labels could have changed in size, affecting Y-axis size. So we need to recalculate offsets.
        calculateOffsets()
        setNeedsDisplay()
    }
    
    /// Zooms in or out by the given scale factor.
    /// x and y are the values (**not pixels**) of the zoom center.
    ///
    /// - parameter scaleX: if < 1 --> zoom out, if > 1 --> zoom in
    /// - parameter scaleY: if < 1 --> zoom out, if > 1 --> zoom in
    /// - parameter xValue:
    /// - parameter yValue:
    /// - parameter axis:
    @objc open func zoom(
        scaleX: CGFloat,
               scaleY: CGFloat,
               xValue: Double,
               yValue: Double,
               axis: YAxis.AxisDependency)
    {
        let job = ZoomViewJob(
            viewPortHandler: viewPortHandler,
            scaleX: scaleX,
            scaleY: scaleY,
            xValue: xValue,
            yValue: yValue,
            transformer: getTransformer(forAxis: axis),
            axis: axis,
            view: self)
        addViewportJob(job)
    }
    
    /// Zooms to the center of the chart with the given scale factor.
    ///
    /// - parameter scaleX: if < 1 --> zoom out, if > 1 --> zoom in
    /// - parameter scaleY: if < 1 --> zoom out, if > 1 --> zoom in
    /// - parameter xValue:
    /// - parameter yValue:
    /// - parameter axis:
    @objc open func zoomToCenter(
        scaleX: CGFloat,
               scaleY: CGFloat)
    {
        let center = centerOffsets
        let matrix = viewPortHandler.zoom(
            scaleX: scaleX,
            scaleY: scaleY,
            x: center.x,
            y: -center.y)
        let _ = viewPortHandler.refresh(newMatrix: matrix, chart: self, invalidate: false)
    }
    
    /// Zooms by the specified scale factor to the specified values on the specified axis.
    ///
    /// - parameter scaleX:
    /// - parameter scaleY:
    /// - parameter xValue:
    /// - parameter yValue:
    /// - parameter axis: which axis should be used as a reference for the y-axis
    /// - parameter duration: the duration of the animation in seconds
    /// - parameter easing:
    @objc open func zoomAndCenterViewAnimated(
        scaleX: CGFloat,
        scaleY: CGFloat,
        xValue: Double,
        yValue: Double,
        axis: YAxis.AxisDependency,
        duration: TimeInterval,
        easing: ChartEasingFunctionBlock?)
    {
        let origin = valueForTouchPoint(
            point: CGPoint(x: viewPortHandler.contentLeft, y: viewPortHandler.contentTop),
            axis: axis)
        
        let job = AnimatedZoomViewJob(
            viewPortHandler: viewPortHandler,
            transformer: getTransformer(forAxis: axis),
            view: self,
            yAxis: getAxis(axis),
            xAxisRange: _xAxis.axisRange,
            scaleX: scaleX,
            scaleY: scaleY,
            xOrigin: viewPortHandler.scaleX,
            yOrigin: viewPortHandler.scaleY,
            zoomCenterX: CGFloat(xValue),
            zoomCenterY: CGFloat(yValue),
            zoomOriginX: origin.x,
            zoomOriginY: origin.y,
            duration: duration,
            easing: easing)
            
        addViewportJob(job)
    }
    
    /// Zooms by the specified scale factor to the specified values on the specified axis.
    ///
    /// - parameter scaleX:
    /// - parameter scaleY:
    /// - parameter xValue:
    /// - parameter yValue:
    /// - parameter axis: which axis should be used as a reference for the y-axis
    /// - parameter duration: the duration of the animation in seconds
    /// - parameter easing:
    @objc open func zoomAndCenterViewAnimated(
        scaleX: CGFloat,
        scaleY: CGFloat,
        xValue: Double,
        yValue: Double,
        axis: YAxis.AxisDependency,
        duration: TimeInterval,
        easingOption: ChartEasingOption)
    {
        zoomAndCenterViewAnimated(scaleX: scaleX, scaleY: scaleY, xValue: xValue, yValue: yValue, axis: axis, duration: duration, easing: easingFunctionFromOption(easingOption))
    }
    
    /// Zooms by the specified scale factor to the specified values on the specified axis.
    ///
    /// - parameter scaleX:
    /// - parameter scaleY:
    /// - parameter xValue:
    /// - parameter yValue:
    /// - parameter axis: which axis should be used as a reference for the y-axis
    /// - parameter duration: the duration of the animation in seconds
    /// - parameter easing:
    @objc open func zoomAndCenterViewAnimated(
        scaleX: CGFloat,
        scaleY: CGFloat,
        xValue: Double,
        yValue: Double,
        axis: YAxis.AxisDependency,
        duration: TimeInterval)
    {
        zoomAndCenterViewAnimated(scaleX: scaleX, scaleY: scaleY, xValue: xValue, yValue: yValue, axis: axis, duration: duration, easingOption: .easeInOutSine)
    }
    
    /// Resets all zooming and dragging and makes the chart fit exactly it's bounds.
    @objc open func fitScreen()
    {
        let matrix = _viewPortHandler.fitScreen()
        let _ = _viewPortHandler.refresh(newMatrix: matrix, chart: self, invalidate: false)
        
        calculateOffsets()
        setNeedsDisplay()
    }
    
    /// Sets the minimum scale value to which can be zoomed out. 1 = fitScreen
    @objc open func setScaleMinima(_ scaleX: CGFloat, scaleY: CGFloat)
    {
        _viewPortHandler.setMinimumScaleX(scaleX)
        _viewPortHandler.setMinimumScaleY(scaleY)
    }
    
    @objc open var visibleXRange: Double
    {
        return abs(highestVisibleX - lowestVisibleX)
    }
    
    /// Sets the size of the area (range on the x-axis) that should be maximum visible at once (no further zooming out allowed).
    ///
    /// If this is e.g. set to 10, no more than a range of 10 values on the x-axis can be viewed at once without scrolling.
    ///
    /// If you call this method, chart must have data or it has no effect.
    @objc open func setVisibleXRangeMaximum(_ maxXRange: Double)
    {
        let xScale = _xAxis.axisRange / maxXRange
        _viewPortHandler.setMinimumScaleX(CGFloat(xScale))
    }
    
    /// Sets the size of the area (range on the x-axis) that should be minimum visible at once (no further zooming in allowed).
    ///
    /// If this is e.g. set to 10, no less than a range of 10 values on the x-axis can be viewed at once without scrolling.
    ///
    /// If you call this method, chart must have data or it has no effect.
    @objc open func setVisibleXRangeMinimum(_ minXRange: Double)
    {
        let xScale = _xAxis.axisRange / minXRange
        _viewPortHandler.setMaximumScaleX(CGFloat(xScale))
    }

    /// Limits the maximum and minimum value count that can be visible by pinching and zooming.
    ///
    /// e.g. minRange=10, maxRange=100 no less than 10 values and no more that 100 values can be viewed
    /// at once without scrolling.
    ///
    /// If you call this method, chart must have data or it has no effect.
    @objc open func setVisibleXRange(minXRange: Double, maxXRange: Double)
    {
        let minScale = _xAxis.axisRange / maxXRange
        let maxScale = _xAxis.axisRange / minXRange
        _viewPortHandler.setMinMaxScaleX(
            minScaleX: CGFloat(minScale),
            maxScaleX: CGFloat(maxScale))
    }
    
    /// Sets the size of the area (range on the y-axis) that should be maximum visible at once.
    ///
    /// - parameter yRange:
    /// - parameter axis: - the axis for which this limit should apply
    @objc open func setVisibleYRangeMaximum(_ maxYRange: Double, axis: YAxis.AxisDependency)
    {
        let yScale = getAxisRange(axis: axis) / maxYRange
        _viewPortHandler.setMinimumScaleY(CGFloat(yScale))
    }
    
    /// Sets the size of the area (range on the y-axis) that should be minimum visible at once, no further zooming in possible.
    ///
    /// - parameter yRange:
    /// - parameter axis: - the axis for which this limit should apply
    @objc open func setVisibleYRangeMinimum(_ minYRange: Double, axis: YAxis.AxisDependency)
    {
        let yScale = getAxisRange(axis: axis) / minYRange
        _viewPortHandler.setMaximumScaleY(CGFloat(yScale))
    }

    /// Limits the maximum and minimum y range that can be visible by pinching and zooming.
    ///
    /// - parameter minYRange:
    /// - parameter maxYRange:
    /// - parameter axis:
    @objc open func setVisibleYRange(minYRange: Double, maxYRange: Double, axis: YAxis.AxisDependency)
    {
        let minScale = getAxisRange(axis: axis) / minYRange
        let maxScale = getAxisRange(axis: axis) / maxYRange
        _viewPortHandler.setMinMaxScaleY(minScaleY: CGFloat(minScale), maxScaleY: CGFloat(maxScale))
    }
    
    /// Moves the left side of the current viewport to the specified x-value.
    /// This also refreshes the chart by calling setNeedsDisplay().
    @objc open func moveViewToX(_ xValue: Double)
    {
        let job = MoveViewJob(
            viewPortHandler: viewPortHandler,
            xValue: xValue,
            yValue: 0.0,
            transformer: getTransformer(forAxis: .left),
            view: self)
        
        addViewportJob(job)
    }

    /// Centers the viewport to the specified y-value on the y-axis.
    /// This also refreshes the chart by calling setNeedsDisplay().
    /// 
    /// - parameter yValue:
    /// - parameter axis: - which axis should be used as a reference for the y-axis
    @objc open func moveViewToY(_ yValue: Double, axis: YAxis.AxisDependency)
    {
        let yInView = getAxisRange(axis: axis) / Double(_viewPortHandler.scaleY)
        
        let job = MoveViewJob(
            viewPortHandler: viewPortHandler,
            xValue: 0.0,
            yValue: yValue + yInView / 2.0,
            transformer: getTransformer(forAxis: axis),
            view: self)
        
        addViewportJob(job)
    }

    /// This will move the left side of the current viewport to the specified x-value on the x-axis, and center the viewport to the specified y-value on the y-axis.
    /// This also refreshes the chart by calling setNeedsDisplay().
    /// 
    /// - parameter xValue:
    /// - parameter yValue:
    /// - parameter axis: - which axis should be used as a reference for the y-axis
    @objc open func moveViewTo(xValue: Double, yValue: Double, axis: YAxis.AxisDependency)
    {
        let yInView = getAxisRange(axis: axis) / Double(_viewPortHandler.scaleY)
        
        let job = MoveViewJob(
            viewPortHandler: viewPortHandler,
            xValue: xValue,
            yValue: yValue + yInView / 2.0,
            transformer: getTransformer(forAxis: axis),
            view: self)
        
        addViewportJob(job)
    }
    
    /// This will move the left side of the current viewport to the specified x-position and center the viewport to the specified y-position animated.
    /// This also refreshes the chart by calling setNeedsDisplay().
    ///
    /// - parameter xValue:
    /// - parameter yValue:
    /// - parameter axis: which axis should be used as a reference for the y-axis
    /// - parameter duration: the duration of the animation in seconds
    /// - parameter easing:
    @objc open func moveViewToAnimated(
        xValue: Double,
        yValue: Double,
        axis: YAxis.AxisDependency,
        duration: TimeInterval,
        easing: ChartEasingFunctionBlock?)
    {
        let bounds = valueForTouchPoint(
            point: CGPoint(x: viewPortHandler.contentLeft, y: viewPortHandler.contentTop),
            axis: axis)
        
        let yInView = getAxisRange(axis: axis) / Double(_viewPortHandler.scaleY)
        
        let job = AnimatedMoveViewJob(
            viewPortHandler: viewPortHandler,
            xValue: xValue,
            yValue: yValue + yInView / 2.0,
            transformer: getTransformer(forAxis: axis),
            view: self,
            xOrigin: bounds.x,
            yOrigin: bounds.y,
            duration: duration,
            easing: easing)
        
        addViewportJob(job)
    }
    
    /// This will move the left side of the current viewport to the specified x-position and center the viewport to the specified y-position animated.
    /// This also refreshes the chart by calling setNeedsDisplay().
    ///
    /// - parameter xValue:
    /// - parameter yValue:
    /// - parameter axis: which axis should be used as a reference for the y-axis
    /// - parameter duration: the duration of the animation in seconds
    /// - parameter easing:
    @objc open func moveViewToAnimated(
        xValue: Double,
        yValue: Double,
        axis: YAxis.AxisDependency,
        duration: TimeInterval,
        easingOption: ChartEasingOption)
    {
        moveViewToAnimated(xValue: xValue, yValue: yValue, axis: axis, duration: duration, easing: easingFunctionFromOption(easingOption))
    }
    
    /// This will move the left side of the current viewport to the specified x-position and center the viewport to the specified y-position animated.
    /// This also refreshes the chart by calling setNeedsDisplay().
    ///
    /// - parameter xValue:
    /// - parameter yValue:
    /// - parameter axis: which axis should be used as a reference for the y-axis
    /// - parameter duration: the duration of the animation in seconds
    /// - parameter easing:
    @objc open func moveViewToAnimated(
        xValue: Double,
        yValue: Double,
        axis: YAxis.AxisDependency,
        duration: TimeInterval)
    {
        moveViewToAnimated(xValue: xValue, yValue: yValue, axis: axis, duration: duration, easingOption: .easeInOutSine)
    }
    
    /// This will move the center of the current viewport to the specified x-value and y-value.
    /// This also refreshes the chart by calling setNeedsDisplay().
    ///
    /// - parameter xValue:
    /// - parameter yValue:
    /// - parameter axis: - which axis should be used as a reference for the y-axis
    @objc open func centerViewTo(
        xValue: Double,
        yValue: Double,
        axis: YAxis.AxisDependency)
    {
        let yInView = getAxisRange(axis: axis) / Double(_viewPortHandler.scaleY)
        let xInView = xAxis.axisRange / Double(_viewPortHandler.scaleX)
        
        let job = MoveViewJob(
            viewPortHandler: viewPortHandler,
            xValue: xValue - xInView / 2.0,
            yValue: yValue + yInView / 2.0,
            transformer: getTransformer(forAxis: axis),
            view: self)
        
        addViewportJob(job)
    }
    
    /// This will move the center of the current viewport to the specified x-value and y-value animated.
    ///
    /// - parameter xValue:
    /// - parameter yValue:
    /// - parameter axis: which axis should be used as a reference for the y-axis
    /// - parameter duration: the duration of the animation in seconds
    /// - parameter easing:
    @objc open func centerViewToAnimated(
        xValue: Double,
        yValue: Double,
        axis: YAxis.AxisDependency,
        duration: TimeInterval,
        easing: ChartEasingFunctionBlock?)
    {
        let bounds = valueForTouchPoint(
            point: CGPoint(x: viewPortHandler.contentLeft, y: viewPortHandler.contentTop),
            axis: axis)
        
        let yInView = getAxisRange(axis: axis) / Double(_viewPortHandler.scaleY)
        let xInView = xAxis.axisRange / Double(_viewPortHandler.scaleX)
        
        let job = AnimatedMoveViewJob(
            viewPortHandler: viewPortHandler,
            xValue: xValue - xInView / 2.0,
            yValue: yValue + yInView / 2.0,
            transformer: getTransformer(forAxis: axis),
            view: self,
            xOrigin: bounds.x,
            yOrigin: bounds.y,
            duration: duration,
            easing: easing)
        
        addViewportJob(job)
    }
    
    /// This will move the center of the current viewport to the specified x-value and y-value animated.
    ///
    /// - parameter xValue:
    /// - parameter yValue:
    /// - parameter axis: which axis should be used as a reference for the y-axis
    /// - parameter duration: the duration of the animation in seconds
    /// - parameter easing:
    @objc open func centerViewToAnimated(
        xValue: Double,
        yValue: Double,
        axis: YAxis.AxisDependency,
        duration: TimeInterval,
        easingOption: ChartEasingOption)
    {
        centerViewToAnimated(xValue: xValue, yValue: yValue, axis: axis, duration: duration, easing: easingFunctionFromOption(easingOption))
    }
    
    /// This will move the center of the current viewport to the specified x-value and y-value animated.
    ///
    /// - parameter xValue:
    /// - parameter yValue:
    /// - parameter axis: which axis should be used as a reference for the y-axis
    /// - parameter duration: the duration of the animation in seconds
    /// - parameter easing:
    @objc open func centerViewToAnimated(
        xValue: Double,
        yValue: Double,
        axis: YAxis.AxisDependency,
        duration: TimeInterval)
    {
        centerViewToAnimated(xValue: xValue, yValue: yValue, axis: axis, duration: duration, easingOption: .easeInOutSine)
    }

    /// Sets custom offsets for the current `ChartViewPort` (the offsets on the sides of the actual chart window). Setting this will prevent the chart from automatically calculating it's offsets. Use `resetViewPortOffsets()` to undo this.
    /// ONLY USE THIS WHEN YOU KNOW WHAT YOU ARE DOING, else use `setExtraOffsets(...)`.
    @objc open func setViewPortOffsets(left: CGFloat, top: CGFloat, right: CGFloat, bottom: CGFloat)
    {
        _customViewPortEnabled = true
        
        if Thread.isMainThread
        {
            self._viewPortHandler.restrainViewPort(offsetLeft: left, offsetTop: top, offsetRight: right, offsetBottom: bottom)
            prepareOffsetMatrix()
            prepareValuePxMatrix()
        }
        else
        {
            DispatchQueue.main.async(execute: {
                self.setViewPortOffsets(left: left, top: top, right: right, bottom: bottom)
            })
        }
    }

    /// Resets all custom offsets set via `setViewPortOffsets(...)` method. Allows the chart to again calculate all offsets automatically.
    @objc open func resetViewPortOffsets()
    {
        _customViewPortEnabled = false
        calculateOffsets()
    }

    // MARK: - Accessors
    
    /// - returns: The range of the specified axis.
    @objc open func getAxisRange(axis: YAxis.AxisDependency) -> Double
    {
        if axis == .left
        {
            return leftAxis.axisRange
        }
        else
        {
            return rightAxis.axisRange
        }
    }

    /// - returns: The position (in pixels) the provided Entry has inside the chart view
    @objc open func getPosition(entry e: ChartDataEntry, axis: YAxis.AxisDependency) -> CGPoint
    {
        var vals = CGPoint(x: CGFloat(e.x), y: CGFloat(e.y))

        getTransformer(forAxis: axis).pointValueToPixel(&vals)

        return vals
    }

    /// is dragging enabled? (moving the chart with the finger) for the chart (this does not affect scaling).
    @objc open var dragEnabled: Bool
    {
        get
        {
            return _dragXEnabled || _dragYEnabled
        }
        set
        {
            _dragYEnabled = newValue
            _dragXEnabled = newValue
        }
    }
    
    /// is dragging enabled? (moving the chart with the finger) for the chart (this does not affect scaling).
    @objc open var isDragEnabled: Bool
    {
        return dragEnabled
    }
    
    /// is dragging on the X axis enabled?
    open var dragXEnabled: Bool 
    {
        get
        {
            return _dragXEnabled
        }
        set
        {
            _dragXEnabled = newValue
        }
    }
    
    /// is dragging on the Y axis enabled?
    open var dragYEnabled: Bool
    {
        get
        {
            return _dragYEnabled
        }
        set
        {
            _dragYEnabled = newValue
        }
    }
    
    /// is scaling enabled? (zooming in and out by gesture) for the chart (this does not affect dragging).
    @objc open func setScaleEnabled(_ enabled: Bool)
    {
        if _scaleXEnabled != enabled || _scaleYEnabled != enabled
        {
            _scaleXEnabled = enabled
            _scaleYEnabled = enabled
            #if !os(tvOS)
                _pinchGestureRecognizer.isEnabled = _pinchZoomEnabled || _scaleXEnabled || _scaleYEnabled
            #endif
        }
    }
    
    @objc open var scaleXEnabled: Bool
    {
        get
        {
            return _scaleXEnabled
        }
        set
        {
            if _scaleXEnabled != newValue
            {
                _scaleXEnabled = newValue
                #if !os(tvOS)
                    _pinchGestureRecognizer.isEnabled = _pinchZoomEnabled || _scaleXEnabled || _scaleYEnabled
                #endif
            }
        }
    }
    
    @objc open var scaleYEnabled: Bool
    {
        get
        {
            return _scaleYEnabled
        }
        set
        {
            if _scaleYEnabled != newValue
            {
                _scaleYEnabled = newValue
                #if !os(tvOS)
                    _pinchGestureRecognizer.isEnabled = _pinchZoomEnabled || _scaleXEnabled || _scaleYEnabled
                #endif
            }
        }
    }
    
    @objc open var isScaleXEnabled: Bool { return scaleXEnabled }
    @objc open var isScaleYEnabled: Bool { return scaleYEnabled }
    
    /// flag that indicates if double tap zoom is enabled or not
    @objc open var doubleTapToZoomEnabled: Bool
    {
        get
        {
            return _doubleTapToZoomEnabled
        }
        set
        {
            if _doubleTapToZoomEnabled != newValue
            {
                _doubleTapToZoomEnabled = newValue
                _doubleTapGestureRecognizer.isEnabled = _doubleTapToZoomEnabled
            }
        }
    }
    
    /// **default**: true
    /// - returns: `true` if zooming via double-tap is enabled `false` ifnot.
    @objc open var isDoubleTapToZoomEnabled: Bool
    {
        return doubleTapToZoomEnabled
    }
    
    /// flag that indicates if highlighting per dragging over a fully zoomed out chart is enabled
    @objc open var highlightPerDragEnabled = true
    
    /// If set to true, highlighting per dragging over a fully zoomed out chart is enabled
    /// You might want to disable this when using inside a `NSUIScrollView`
    /// 
    /// **default**: true
    @objc open var isHighlightPerDragEnabled: Bool
    {
        return highlightPerDragEnabled
    }
    
    /// **default**: true
    /// - returns: `true` if drawing the grid background is enabled, `false` ifnot.
    @objc open var isDrawGridBackgroundEnabled: Bool
    {
        return drawGridBackgroundEnabled
    }
    
    /// **default**: false
    /// - returns: `true` if drawing the borders rectangle is enabled, `false` ifnot.
    @objc open var isDrawBordersEnabled: Bool
    {
        return drawBordersEnabled
    }

    /// - returns: The x and y values in the chart at the given touch point
    /// (encapsulated in a `CGPoint`). This method transforms pixel coordinates to
    /// coordinates / values in the chart. This is the opposite method to
    /// `getPixelsForValues(...)`.
    @objc open func valueForTouchPoint(point pt: CGPoint, axis: YAxis.AxisDependency) -> CGPoint
    {
        return getTransformer(forAxis: axis).valueForTouchPoint(pt)
    }

    /// Transforms the given chart values into pixels. This is the opposite
    /// method to `valueForTouchPoint(...)`.
    @objc open func pixelForValues(x: Double, y: Double, axis: YAxis.AxisDependency) -> CGPoint
    {
        return getTransformer(forAxis: axis).pixelForValues(x: x, y: y)
    }
    
    /// - returns: The Entry object displayed at the touched position of the chart
    @objc open func getEntryByTouchPoint(point pt: CGPoint) -> ChartDataEntry!
    {
        if let h = getHighlightByTouchPoint(pt)
        {
            return _data!.entryForHighlight(h)
        }
        return nil
    }
    
    /// - returns: The DataSet object displayed at the touched position of the chart
    @objc open func getDataSetByTouchPoint(point pt: CGPoint) -> IBarLineScatterCandleBubbleChartDataSet!
    {
        let h = getHighlightByTouchPoint(pt)
        if h !== nil
        {
            return _data?.getDataSetByIndex(h!.dataSetIndex) as! IBarLineScatterCandleBubbleChartDataSet!
        }
        return nil
    }

    /// - returns: The current x-scale factor
    @objc open var scaleX: CGFloat
    {
        if _viewPortHandler === nil
        {
            return 1.0
        }
        return _viewPortHandler.scaleX
    }

    /// - returns: The current y-scale factor
    @objc open var scaleY: CGFloat
    {
        if _viewPortHandler === nil
        {
            return 1.0
        }
        return _viewPortHandler.scaleY
    }

    /// if the chart is fully zoomed out, return true
    @objc open var isFullyZoomedOut: Bool { return _viewPortHandler.isFullyZoomedOut }

    /// - returns: The left y-axis object. In the horizontal bar-chart, this is the
    /// top axis.
    @objc open var leftAxis: YAxis
    {
        return _leftAxis
    }

    /// - returns: The right y-axis object. In the horizontal bar-chart, this is the
    /// bottom axis.
    @objc open var rightAxis: YAxis { return _rightAxis }

    /// - returns: The y-axis object to the corresponding AxisDependency. In the
    /// horizontal bar-chart, LEFT == top, RIGHT == BOTTOM
    @objc open func getAxis(_ axis: YAxis.AxisDependency) -> YAxis
    {
        if axis == .left
        {
            return _leftAxis
        }
        else
        {
            return _rightAxis
        }
    }
    
    /// flag that indicates if pinch-zoom is enabled. if true, both x and y axis can be scaled simultaneously with 2 fingers, if false, x and y axis can be scaled separately
    @objc open var pinchZoomEnabled: Bool
    {
        get
        {
            return _pinchZoomEnabled
        }
        set
        {
            if _pinchZoomEnabled != newValue
            {
                _pinchZoomEnabled = newValue
                #if !os(tvOS)
                    _pinchGestureRecognizer.isEnabled = _pinchZoomEnabled || _scaleXEnabled || _scaleYEnabled
                #endif
            }
        }
    }

    /// **default**: false
    /// - returns: `true` if pinch-zoom is enabled, `false` ifnot
    @objc open var isPinchZoomEnabled: Bool { return pinchZoomEnabled }

    /// Set an offset in dp that allows the user to drag the chart over it's
    /// bounds on the x-axis.
    @objc open func setDragOffsetX(_ offset: CGFloat)
    {
        _viewPortHandler.setDragOffsetX(offset)
    }

    /// Set an offset in dp that allows the user to drag the chart over it's
    /// bounds on the y-axis.
    @objc open func setDragOffsetY(_ offset: CGFloat)
    {
        _viewPortHandler.setDragOffsetY(offset)
    }

    /// - returns: `true` if both drag offsets (x and y) are zero or smaller.
    @objc open var hasNoDragOffset: Bool { return _viewPortHandler.hasNoDragOffset }

    /// The X axis renderer. This is a read-write property so you can set your own custom renderer here.
    /// **default**: An instance of XAxisRenderer
    /// - returns: The current set X axis renderer
    @objc open var xAxisRenderer: XAxisRenderer
    {
        get { return _xAxisRenderer }
        set { _xAxisRenderer = newValue }
    }
    
    /// The left Y axis renderer. This is a read-write property so you can set your own custom renderer here.
    /// **default**: An instance of YAxisRenderer
    /// - returns: The current set left Y axis renderer
    @objc open var leftYAxisRenderer: YAxisRenderer
    {
        get { return _leftYAxisRenderer }
        set { _leftYAxisRenderer = newValue }
    }
    
    /// The right Y axis renderer. This is a read-write property so you can set your own custom renderer here.
    /// **default**: An instance of YAxisRenderer
    /// - returns: The current set right Y axis renderer
    @objc open var rightYAxisRenderer: YAxisRenderer
    {
        get { return _rightYAxisRenderer }
        set { _rightYAxisRenderer = newValue }
    }
    
    open override var chartYMax: Double
    {
        return max(leftAxis._axisMaximum, rightAxis._axisMaximum)
    }

    open override var chartYMin: Double
    {
        return min(leftAxis._axisMinimum, rightAxis._axisMinimum)
    }
    
    /// - returns: `true` if either the left or the right or both axes are inverted.
    @objc open var isAnyAxisInverted: Bool
    {
        return _leftAxis.isInverted || _rightAxis.isInverted
    }
    
    /// flag that indicates if auto scaling on the y axis is enabled.
    /// if yes, the y axis automatically adjusts to the min and max y values of the current x axis range whenever the viewport changes
    @objc open var autoScaleMinMaxEnabled: Bool
    {
        get { return _autoScaleMinMaxEnabled }
        set { _autoScaleMinMaxEnabled = newValue }
    }
    
    /// **default**: false
    /// - returns: `true` if auto scaling on the y axis is enabled.
    @objc open var isAutoScaleMinMaxEnabled : Bool { return autoScaleMinMaxEnabled }
    
    /// Sets a minimum width to the specified y axis.
    @objc open func setYAxisMinWidth(_ axis: YAxis.AxisDependency, width: CGFloat)
    {
        if axis == .left
        {
            _leftAxis.minWidth = width
        }
        else
        {
            _rightAxis.minWidth = width
        }
    }
    
    /// **default**: 0.0
    /// - returns: The (custom) minimum width of the specified Y axis.
    @objc open func getYAxisMinWidth(_ axis: YAxis.AxisDependency) -> CGFloat
    {
        if axis == .left
        {
            return _leftAxis.minWidth
        }
        else
        {
            return _rightAxis.minWidth
        }
    }
    /// Sets a maximum width to the specified y axis.
    /// Zero (0.0) means there's no maximum width
    @objc open func setYAxisMaxWidth(_ axis: YAxis.AxisDependency, width: CGFloat)
    {
        if axis == .left
        {
            _leftAxis.maxWidth = width
        }
        else
        {
            _rightAxis.maxWidth = width
        }
    }
    
    /// Zero (0.0) means there's no maximum width
    ///
    /// **default**: 0.0 (no maximum specified)
    /// - returns: The (custom) maximum width of the specified Y axis.
    @objc open func getYAxisMaxWidth(_ axis: YAxis.AxisDependency) -> CGFloat
    {
        if axis == .left
        {
            return _leftAxis.maxWidth
        }
        else
        {
            return _rightAxis.maxWidth
        }
    }

    /// - returns the width of the specified y axis.
    @objc open func getYAxisWidth(_ axis: YAxis.AxisDependency) -> CGFloat
    {
        if axis == .left
        {
            return _leftAxis.requiredSize().width
        }
        else
        {
            return _rightAxis.requiredSize().width
        }
    }
    
    // MARK: - BarLineScatterCandleBubbleChartDataProvider
    
    /// - returns: The Transformer class that contains all matrices and is
    /// responsible for transforming values into pixels on the screen and
    /// backwards.
    open func getTransformer(forAxis axis: YAxis.AxisDependency) -> Transformer
    {
        if axis == .left
        {
            return _leftAxisTransformer
        }
        else
        {
            return _rightAxisTransformer
        }
    }
    
    /// the number of maximum visible drawn values on the chart only active when `drawValuesEnabled` is enabled
    open override var maxVisibleCount: Int
    {
        get
        {
            return _maxVisibleCount
        }
        set
        {
            _maxVisibleCount = newValue
        }
    }
    
    open func isInverted(axis: YAxis.AxisDependency) -> Bool
    {
        return getAxis(axis).isInverted
    }
    
    /// - returns: The lowest x-index (value on the x-axis) that is still visible on he chart.
    open var lowestVisibleX: Double
    {
        var pt = CGPoint(
            x: viewPortHandler.contentLeft,
            y: viewPortHandler.contentBottom)
        
        getTransformer(forAxis: .left).pixelToValues(&pt)
        
        return max(xAxis._axisMinimum, Double(pt.x))
    }
    
    /// - returns: The highest x-index (value on the x-axis) that is still visible on the chart.
    open var highestVisibleX: Double
    {
        var pt = CGPoint(
            x: viewPortHandler.contentRight,
            y: viewPortHandler.contentBottom)
        
        getTransformer(forAxis: .left).pixelToValues(&pt)

        return min(xAxis._axisMaximum, Double(pt.x))
    }
}<|MERGE_RESOLUTION|>--- conflicted
+++ resolved
@@ -530,11 +530,7 @@
             
             let h = getHighlightByTouchPoint(recognizer.location(in: self))
             
-<<<<<<< HEAD
             if h === nil || h! == self.lastHighlighted
-=======
-            if h?.isEqual(lastHighlighted) ?? true
->>>>>>> fc22a275
             {
                 highlightValue(nil, callDelegate: true)
                 lastHighlighted = nil
@@ -752,13 +748,7 @@
                 
                 let lastHighlighted = self.lastHighlighted
                 
-                if (h === nil && lastHighlighted !== nil) ||
-                    (h !== nil && lastHighlighted === nil) ||
-<<<<<<< HEAD
-                    (h !== nil && lastHighlighted !== nil && h! != lastHighlighted))
-=======
-                    (lastHighlighted !== nil && !(h?.isEqual(lastHighlighted) ?? true))
->>>>>>> fc22a275
+                if h != lastHighlighted
                 {
                     self.lastHighlighted = h
                     self.highlightValue(h, callDelegate: true)
